# -*- coding: utf-8 -*-
"""
Created on Mon Dec 28 21:13:28 2020

@author: Cobi
"""

from __future__ import annotations
import ZONE
import tkinter as tk
from typing import List, TYPE_CHECKING
if TYPE_CHECKING:
    import GameState

if TYPE_CHECKING:
    from GameState import GameState

from RulesText import RulesText
from VerbParents import ManyVerbs


# -----------------------------------------------------------------------------

class Cardboard:
    """Represents the physical piece of cardboard that is a Magic card.
    """

    # needs to not overwrite equality, because I often check if a card is in
    # a list and I need the `in` functionality to use `is` rather than `==`.
    # Unfortunately, this also means I can't drop Cardboards into sets to sort.

    def __init__(self, rules_text: RulesText):
        self.rules_text: RulesText = rules_text
        self.tapped: bool = False
        self.summon_sick: bool = True
        self.counters: List[
            str] = []  # sorted list of counters. Also other trackers
        self.zone = ZONE.NEW

    def __str__(self):
        s = self.rules_text.name
        if self.zone == ZONE.FIELD and self.tapped:
            s += "(T)"
        if len(self.counters) > 0:
            s += "[%s]" % ",".join(self.counters)
        return s

    def __repr__(self):
        return "Card " + self.get_id()

    def copy(self):
        new_card = Cardboard(self.rules_text)
        # safe to copy by reference since they're all ints, str, etc
        new_card.tapped = self.tapped
        new_card.summon_sick = self.summon_sick
        new_card.zone = self.zone
        # counters is a LIST so it needs to be copied without reference
        new_card.counters = self.counters.copy()
        # cardtype never mutates so it's ok that they're both pointing at the
        # same instance of a RulesText
        new_card.rules_text = self.rules_text
        return new_card

    def add_counter(self, addition):
        self.counters = sorted(self.counters + [addition])

    @property
    def name(self):
        return self.rules_text.name

    @property
    def cost(self):
        return self.rules_text.cost

    @property
    def effect(self):
        if hasattr(self.rules_text, "effect"):
            return self.rules_text.effect
        else:
            return None

    def get_activated(self):
        return self.rules_text.activated

    def get_id(self):
        s = type(
            self.rules_text).__name__  # MtG card type (creature, land, etc)
        s += self.rules_text.name + "_"
        if self.tapped:
            s += "T"
        if self.summon_sick:
            s += "S"
        s += str(self.zone)
        if len(self.counters) > 0:
            s += "[" + ",".join(self.counters) + "]"
        return s

    def is_equiv_to(self, other):
        if not isinstance(other, Cardboard):
            return False
        else:
            return self.get_id() == other.get_id()

    def __eq__(self, other):
        return self is other  # pointer equality.
        # I need "is" equality for "is Cardboard in GameState list". That needs
        # to care about same-object not just whether two Cardboards are
        # equivalent or not. I defined EquivTo as a more intuitive, descriptive
        # definition of equality that I use for comparing two GameStates.

    def has_type(self, card_type: type) -> bool:
        """Returns bool: "this Cardboard refers to a card which is the given
        RulesText type (in addition to possibly other types as well)" """
        return isinstance(self.rules_text, card_type)

    # def has_keyword(self, keyword:str):
    #     return keyword in self.rules_text.keywords

    def mana_value(self):
        return self.rules_text.mana_value

    def reset_to_default_cardboard(self):
        self.tapped = False
        self.summon_sick = True
        self.counters = [c for c in self.counters if
                         c[0] == "$"]  # sticky counters stay

<<<<<<< HEAD
    def get_choice_options(self, state: GameState):
        if self.effect is not None:
            # bundle cost and effect together and get all those options
            overall_verb = ManyVerbs([self.cost, self.effect])
            return overall_verb.choose_choices(state, self)
        else:
            return self.cost.choose_choices(state, self)
=======
    def get_cast_options(self, state: GameState):
        return self.rules_text.caster_verb.choose_choices(state, self)

    def can_be_cast(self, state: GameState, choices: list):
        return self.rules_text.caster_verb.can_be_done(state, self, choices)

    def cast(self, state: GameState, choices: list) -> List[GameState]:
        """Returns a list of GameStates where this spell has
        been cast (put onto the stack) and all costs paid."""
        caster = self.rules_text.caster_verb
        return [g for g, _, _ in caster.do_it(state, self, choices)]
>>>>>>> 80496c08

    def build_tk_display(self, parent_frame):
        """Returns a tkinter button representing the Cardboard.
        Note: clicking the button won't do anything yet. Setting up the button
        so that clicking it will cast the card or activate its abilities is
        the responsibility of whatever is building the GUI.
        Similarly, whatever calls this function is responsible for adding the
        button to the tkinter frame so that it actually appears on screen.
        """
        # string for mana cost (if any)
        cost_string = ""
        if self.mana_value() > 0:
            cost_string = "(" + str(self.rules_text.mana_cost) + ")"
        # string for name
        # text += "".join([l if l.islower() else " "+l for l in self.name])[1:]
        name_string = self.name
        # string for power and toughness, if any
        power_toughness_string = ""
        if hasattr(self.rules_text, "power") and hasattr(self.rules_text,
                                                         "toughness"):
            power_toughness_string = "%i/%i" % (self.rules_text.power,
                                                self.rules_text.toughness)
            # string for counters, if any
        counter_string = ""
        for c in set(self.counters):
            if c[0] != "@":
                counter_string += "[%s]" % c
                if self.counters.count(c) > 1:
                    counter_string += "x%i" % self.counters.count(c)
                counter_string += "\n"
        # configure text. tapped and untapped display differently
        if self.tapped:
            text = " " * (27 - len(name_string)) + name_string + "\n"
            text += counter_string
            while text.count("\n") < 3:
                text += "\n"
            text += power_toughness_string
            text += " " * (30 - len(power_toughness_string) - len(cost_string))
            text += cost_string
        else:
            text = " " * (20 - len(cost_string)) + cost_string + "\n"
            text += name_string + "\n"
            text += counter_string
            while text.count("\n") < 6:
                text += "\n"
            text += " " * (20 - len(power_toughness_string))
            text += power_toughness_string
        # build the button and return it
        # noinspection SpellCheckingInspection
        button = tk.Button(parent_frame,
                           text=text, anchor="w",
                           height=4 if self.tapped else 7,
                           width=15 if self.tapped else 10,
                           wraplength=110 if self.tapped else 80,
                           padx=3, pady=3,
                           relief="raised", bg='lightgreen')
        return button


class CardNull(Cardboard):

    def __init__(self):
        super().__init__(RulesText())
        self.rules_text: None
        self.tapped: bool = False
        self.summon_sick: bool = True
        self.counters = []
        self.zone = ZONE.NEW

    def __str__(self):
        return "Null"

    def __repr__(self):
        return "NullCard"

    def copy(self):
        return CardNull()

    def add_counter(self, addition):
        return

    @property
    def name(self):
        return "Null"

    @property
    def cost(self):
        return None

    @property
    def effect(self):
        return None

    def get_activated(self):
        return []

    def get_id(self):
        return ""

    def is_equiv_to(self, other):
        return False

    def __eq__(self, other):
        return False

    def has_type(self, card_type: type) -> bool:
        return False

    def mana_value(self):
        return None

# if __name__ == "__main__":
#     import Decklist
#
#     window = tk.Tk()
#     frame = tk.Frame(window)
#     frame.grid(padx=5, pady=5)
#
#     c1 = Cardboard(Decklist.Roots)
#     c1.build_tk_display(frame).grid(row=0, column=0, padx=5)
#     c2 = Cardboard(Decklist.Caretaker)
#     c2.build_tk_display(frame).grid(row=0, column=1, padx=5)
#
#     c4 = Cardboard(Decklist.Caretaker)
#     c4.tapped = True
#     c4.build_tk_display(frame).grid(row=0, column=2, padx=5)
#
#     # c3 = Cardboard(Decklist.WindsweptHeath)
#     # c3.tapped = True
#     # c3.build_tk_display(frame).grid(row=0, column=3, padx=5)
#
#     window.mainloop()<|MERGE_RESOLUTION|>--- conflicted
+++ resolved
@@ -9,14 +9,11 @@
 import ZONE
 import tkinter as tk
 from typing import List, TYPE_CHECKING
-if TYPE_CHECKING:
-    import GameState
 
 if TYPE_CHECKING:
     from GameState import GameState
 
 from RulesText import RulesText
-from VerbParents import ManyVerbs
 
 
 # -----------------------------------------------------------------------------
@@ -125,15 +122,6 @@
         self.counters = [c for c in self.counters if
                          c[0] == "$"]  # sticky counters stay
 
-<<<<<<< HEAD
-    def get_choice_options(self, state: GameState):
-        if self.effect is not None:
-            # bundle cost and effect together and get all those options
-            overall_verb = ManyVerbs([self.cost, self.effect])
-            return overall_verb.choose_choices(state, self)
-        else:
-            return self.cost.choose_choices(state, self)
-=======
     def get_cast_options(self, state: GameState):
         return self.rules_text.caster_verb.choose_choices(state, self)
 
@@ -145,7 +133,6 @@
         been cast (put onto the stack) and all costs paid."""
         caster = self.rules_text.caster_verb
         return [g for g, _, _ in caster.do_it(state, self, choices)]
->>>>>>> 80496c08
 
     def build_tk_display(self, parent_frame):
         """Returns a tkinter button representing the Cardboard.
