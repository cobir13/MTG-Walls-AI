--- conflicted
+++ resolved
@@ -6,28 +6,17 @@
 """
 from __future__ import annotations
 from typing import TYPE_CHECKING, List, Tuple
-
 # if TYPE_CHECKING:
-#     from VerbCastAndActivate import PutStackObjectOnStack
 #     from Abilities import ActivatedAbility
-<<<<<<< HEAD
-import RulesText
-=======
->>>>>>> 80496c08
 import Verbs
 from Cardboard import Cardboard  # actually needs
 import Getters as Get  # actually needs
 import ZONE
 from ManaHandler import ManaPool
 from Stack import StackAbility, StackObject, StackCardboard
-<<<<<<< HEAD
-# from Verbs import MoveToZone, DrawCard, UntapSelf
-=======
 from Verbs import MoveToZone, DrawCard, UntapSelf
->>>>>>> 80496c08
 import Choices
-from Abilities import AsEnterEffect
-from VerbCastAndActivate import PlayAbility, PlayCard, PlayLand, PlayManaAbility
+from Abilities import AsEnterEffect, ActivatedAbility
 
 
 class GameState:
@@ -59,7 +48,7 @@
         # super_stack is a list of StackObject waiting to be put onto
         # the real stack. NOTHING CAN BE EXECUTED WHILE STUFF IS ON
         # THE SUPERSTACK (incl state-based)
-        self.super_stack: List[StackAbility] = []
+        self.super_stack: List[StackObject] = []
         self.turn_count: int = 1
         self.is_my_turn: bool = True
         self.life: int = 20
@@ -225,7 +214,14 @@
                 i_end = stack_index + 1 + len(stack_obj.choices)
                 new_choices = new_track_list[stack_index + 1:i_end]
                 # build the new StackObject
-                new_stack_obj = stack_obj.copy(new_card, new_choices)
+                if isinstance(stack_obj, StackCardboard):
+                    new_stack_obj = StackCardboard(new_card, new_choices)
+                elif isinstance(stack_obj, StackAbility):
+                    ability = stack_obj.ability  # does this need a copy?
+                    new_stack_obj = StackAbility(ability, new_card,
+                                                 new_choices)
+                else:
+                    raise TypeError("Unknown type of StackObject!")
                 new_list.append(new_stack_obj)
             # get rid of the references I just used. done with them now.
             result = new_track_list[:stack_index] + new_track_list[i_end:]
@@ -285,7 +281,7 @@
         Adds any triggered StackEffects to the super_stack.
         MUTATES.
         """
-        mover = Verbs.MoveToZone(destination)
+        mover = MoveToZone(destination)
         mover.add_self_to_state_history = lambda g, c, ch: None  # silent
         mover.do_it(self, cardboard, [])
 
@@ -298,10 +294,10 @@
         """
         i = 0
         while i < len(self.field):
-            card = self.field[i]
-            toughness = Get.Toughness().get(self, card)
+            cardboard = self.field[i]
+            toughness = Get.Toughness().get(self, cardboard)
             if toughness is not None and toughness <= 0:
-                Verbs.MoveToZone(ZONE.GRAVE).do_it(self, card, [])
+                MoveToZone(ZONE.GRAVE).do_it(self, cardboard, [])
                 continue  # don't increment counter
             i += 1
         # legend rule   # TODO
@@ -320,7 +316,7 @@
         # temporarily turn off tracking for these Untaps
         self.is_tracking_history = False
         for card in self.field:
-            Verbs.UntapSelf().do_it(self, card, [])
+            UntapSelf().do_it(self, card, [])
             card.summon_sick = False
             # erase the invisible counters
             card.counters = [c for c in card.counters if
@@ -344,7 +340,7 @@
             self.events_since_previous += "\nDraw step"
         # temporarily turn off tracking for this Draw
         self.is_tracking_history = False
-        Verbs.DrawCard().do_it(self, None, [])
+        DrawCard().do_it(self, None, [])
         self.is_tracking_history = was_tracking  # reset tracking to how it was
 
     def resolve_top_of_stack(self) -> List[GameState]:
@@ -361,24 +357,6 @@
             been placed on the stack."""
         if len(self.stack) == 0:
             return []
-<<<<<<< HEAD
-        assert isinstance(self.stack[-1], StackObject)
-        new_state = self.copy()
-        # remove StackObject from the stack
-        stack_obj: StackObject = new_state.stack.pop(-1)
-        tuple_list = [(new_state, stack_obj.card, [])]
-        # perform the effect (resolve ability or spell)
-        if stack_obj.effect is not None:
-            tuple_list = stack_obj.effect.do_it(new_state, stack_obj.card,
-                                                stack_obj.choices)
-        # if this is a StackCardboard specifically, move it to the destination
-        # zone. Can do this by mutating tuple_list in-place
-        if isinstance(stack_obj, StackCardboard):
-            mover = Verbs.MoveToZone(stack_obj.card.rules_text.cast_destination
-                                     )
-            for state1, source1, choices1 in tuple_list:
-                mover.do_it(state1, source1, choices1)  # mutates in-place
-=======
         assert (isinstance(self.stack[-1], StackObject))
         new_state = self.copy()
         # remove StackObject from the stack
@@ -393,7 +371,6 @@
             mover = MoveToZone(stack_obj.card.rules_text.cast_destination)
             for g, s, ch in tuple_list:
                 mover.do_it(g, s, ch)  # mutates in-place
->>>>>>> 80496c08
         # clear the superstack and return!
         results = []
         for state2, _, _ in tuple_list:
@@ -408,22 +385,18 @@
         # base case: no items on super_stack
         if len(self.super_stack) == 0:
             return [self]
-        results: List[GameState] = []
+        results = []
         # pick a super_stack effect to move to the stack
         for item in Choices.choose_exactly_one(
                 list(enumerate(self.super_stack)),
                 "Add to stack"):
             ii = item[0]  # index first, then object second
             new_state = self.copy()
-            # only StackAbility, not StackCardboard, can live on super_stack.
-            stack_ability: StackAbility = new_state.super_stack.pop(ii)
+            stack_ability = new_state.super_stack.pop(ii)
             if isinstance(stack_ability.ability.trigger, AsEnterEffect):
                 # if the ability contains an AsEntersEffect, then enact
-                # the effect immediately rather than putting it on the stack.
-                effect = stack_ability.ability.effect
-                tuple_list = effect.do_it(new_state, stack_ability.card,
-                                          stack_ability.choices)
-                results += [g for g, s, ch in tuple_list]
+                # it immediately rather than putting it on the stack.
+                results += stack_ability.resolve(self)
             else:
                 new_state.stack.append(stack_ability)
                 results.append(new_state)
@@ -444,7 +417,7 @@
             if self.is_tracking_history:
                 print("discard:", [str(c) for c in discard_list])
             for card in discard_list:
-                Verbs.MoveToZone(ZONE.GRAVE).do_it(self, card, [])
+                MoveToZone(ZONE.GRAVE).do_it(self, card, [])
         # clear any floating mana
         if self.is_tracking_history and self.pool.cmc() > 0:
             print("end with %s" % (str(self.pool)))
@@ -464,45 +437,21 @@
 
     # -------------------------------------------------------------------------
 
-    def get_valid_activations(self) -> List[StackAbility]:
-        # Tuple[ActivatedAbility, Cardboard, list]]:
+    def get_valid_activations(self) -> List[
+        Tuple[ActivatedAbility, Cardboard, list]]:
         """
         Return a list of all abilities that can be put on the
         stack right now. The form of the return is a tuple of
         the inputs that Verb.PlayAbility needs in order
         to put a newly activated ability onto the stack.
         """
-<<<<<<< HEAD
-        results: List[StackAbility] = []
-        active_objects: List[Cardboard] = []  # objects I've already checked
-=======
         activatables = []
         active_objects = []  # objects I've already checked through
->>>>>>> 80496c08
         for source in self.hand + self.field + self.grave:
             if any([source.is_equiv_to(ob) for ob in active_objects]):
                 continue  # skip cards equivalent to those already searched
             add_object = False
             for ability in source.get_activated():
-<<<<<<< HEAD
-                # get the verb which knows how to put the ability on the stack
-                if ability.is_type(Verbs.AddMana):
-                    putter = PlayManaAbility()
-                else:
-                    putter = PlayAbility()
-                # check whether price can be paid & target requirements are met
-                for choices in ability.get_choice_options(self, source):
-                    stack_obj = StackAbility(ability, source, choices, putter)
-                    if stack_obj.is_valid_to_play(self):
-                        # this ability is castable with this set of choices!
-                        results.append(stack_obj)
-                        add_object = True
-            if add_object:  # track any object whose ability we looked at
-                active_objects.append(source)
-        return results
-
-    def get_valid_castables(self) -> List[StackCardboard]:
-=======
                 # find available choice options, see if any let me activate
                 for choices in ability.get_cast_options(self, source):
                     if ability.can_be_cast(self, source, choices):
@@ -514,33 +463,10 @@
         return activatables
 
     def get_valid_castables(self) -> List[Tuple[Cardboard, list]]:
->>>>>>> 80496c08
         """Return a list of all cast-able cards that can be put
         on the stack right now, as a list of Cardboard's which
         have not yet been paid for or moved from their current
         zones. Think of these like pointers."""
-<<<<<<< HEAD
-        results: List[StackCardboard] = []
-        active_objects: List[Cardboard] = []  # objects I've already checked
-        for card in self.hand:
-            if any([card.is_equiv_to(ob) for ob in active_objects]):
-                continue  # skip cards equivalent to those already searched
-            if len(self.stack) > 0 and not card.has_type(RulesText.Instant):
-                continue  # if stack is full, can only cast instants
-            # get the verb which knows how to put the card on the stack
-            if card.has_type(RulesText.Land):
-                putter = PlayLand()
-            else:
-                putter = PlayCard()
-            # check whether price can be paid & target requirements met
-            for choices in card.get_choice_options(self):
-                stack_obj = StackCardboard(card, choices, putter)
-                if stack_obj.is_valid_to_play(self):
-                    # this card is castable with this set of choices!
-                    results.append(stack_obj)
-            active_objects.append(card)
-        return results
-=======
         castables = []
         # look for all cards that can be cast
         active_objects = []
@@ -555,5 +481,4 @@
                     add_object = True
             if add_object:  # track any card that can be cast at least one way
                 active_objects.append(card)
-        return castables
->>>>>>> 80496c08
+        return castables