# -*- coding: utf-8 -*-
"""
Created on Tue Dec 29 22:15:57 2020

@author: Cobi
"""
from __future__ import annotations
from typing import TYPE_CHECKING, Tuple, List

import Stack
import Verbs

if TYPE_CHECKING:
    from Abilities import ActivatedAbility

import ZONE
from GameState import GameState
import ManaHandler
import Decklist
from Cardboard import Cardboard, CardNull
<<<<<<< HEAD
from VerbCastAndActivate import PlayAbility, PlayCard
=======
>>>>>>> 80496c08
from PlayTree import PlayTree
import time

if __name__ == "__main__":

<<<<<<< HEAD
    def cast_thing(state, stack_obj: Stack.StackObject):
        game_tuple_list = stack_obj.play_onto_stack(state)
        return [g for g, _, _ in game_tuple_list]
=======
    def cast_thing(state,
                   tup: Tuple[ActivatedAbility, Cardboard, list] |
                   Tuple[Cardboard, list]
                   ) -> List[GameState]:
        if len(tup) == 3:
            ability, source, choice_list = tup
            return ability.activate(state, source, choice_list)
        elif len(tup) == 2:
            card, choice_list = tup
            return card.cast(state, choice_list)
>>>>>>> 80496c08


    # -----------------------------------------------------------------------

    print("Testing Wall of Roots...")
    start_clock = time.perf_counter()

    game_orig = GameState()
    game_orig.is_tracking_history = False  # True
    assert len(game_orig.get_valid_activations()) == 0
    assert len(game_orig.get_valid_castables()) == 0

    # four copies of Wall of Roots in hand
    for i in range(4):
        game_orig.MoveZone(Cardboard(Decklist.Roots()), ZONE.HAND)
    assert (len(game_orig.hand) == 4)
    assert (len(game_orig.field) == 0)

    # make sure the AddMana Verb works properly
    tuple_list = Decklist.Verbs.AddMana("U").do_it(game_orig, CardNull(), [])
    assert len(tuple_list) == 1
    mana_game, _, choices = tuple_list[0]
    assert len(choices) == 0
    assert mana_game.pool == ManaHandler.ManaPool("U")
    # because AddMana mutates, returned game IS original game
    assert game_orig.pool == ManaHandler.ManaPool("U")
    assert mana_game is game_orig

    # check the abilities of Wall of Roots in hand. it has 1 but can't be used.
    roots = game_orig.hand[0]
    assert len(roots.get_activated()) == 1
    roots_abil = roots.get_activated()[0]
    choices = roots_abil.get_choice_options(game_orig, roots)
    assert choices == [[]]  # list of empty list
<<<<<<< HEAD
    assert not roots_abil.cost.can_be_done(game_orig, roots, [])
=======
    assert not roots_abil.can_be_cast(game_orig, roots, [])
>>>>>>> 80496c08

    # move a Wall of Roots to field and try again
    game_orig.MoveZone(game_orig.hand[0], ZONE.FIELD)
    assert len(game_orig.hand) == 3
    assert len(game_orig.field) == 1
    roots = game_orig.field[0]
    assert len(roots.get_activated()) == 1
    assert len(roots.counters) == 0  # no counters on it yet
    roots_abil = roots.get_activated()[0]
    choices = roots_abil.get_choice_options(game_orig, roots)
    assert choices == [[]]  # list of empty list
<<<<<<< HEAD
    assert roots_abil.cost.can_be_done(game_orig, roots, [])
=======
    assert roots_abil.can_be_cast(game_orig, roots, [])
>>>>>>> 80496c08

    # make sure the cost can actually be paid
    cost_game = game_orig.copy()
    cost_roots = cost_game.field[0]
    assert roots_abil.cost.can_be_done(cost_game, cost_roots, [])
    tuple_list = roots_abil.cost.do_it(cost_game, cost_roots, [])
    assert len(tuple_list) == 1
    assert roots_abil.cost.mutates  # this particular cost mutates
    assert cost_game is tuple_list[0][0]  # so output is same as original
    assert len(cost_roots.counters) == 2
    for value in cost_roots.counters:
        assert "-0/-1" == value or "@" in value
    # should no longer be possible to do
    assert not roots_abil.cost.can_be_done(cost_game, cost_roots, [])
    assert len(cost_game.get_valid_activations()) == 0

    # untap to reset things, then try to activate the ability "properly"
    game_orig.step_untap()
    assert len(game_orig.get_valid_activations()) == 1
    game_list = cast_thing(game_orig, game_orig.get_valid_activations()[0])
    assert len(game_list) == 1
    activ_game = game_list[0]
    assert activ_game is not game_orig
    new_roots = activ_game.field[0]
    assert roots is not new_roots
    assert new_roots.has_type(Decklist.Roots)
    assert len(roots.counters) == 0  # no counters on original
    assert len(new_roots.counters) == 2  # -0/-1 and @used
    assert activ_game.pool == ManaHandler.ManaPool("G")
    assert game_orig.pool == ManaHandler.ManaPool("")  # original unchanged
    assert len(new_roots.get_activated()) == 1  # still has one ability
    assert len(activ_game.get_valid_activations()) == 0

    # try to cast something
    assert len(activ_game.get_valid_castables()) == 0  # not enough mana yet
    assert activ_game.pool == ManaHandler.ManaPool("G")
    copygame = activ_game.copy()
    copygame.pool.add_mana("G")  # add mana directly
    # all 3 roots in hand only generate 1 option--to cast Roots
    assert (len(copygame.get_valid_castables()) == 1)
    # cast the newly castable spell
<<<<<<< HEAD
    stackobj = copygame.get_valid_castables()[0]
    assert [o is stackobj.card for o in copygame.hand] == [True, False, False]
    [copygame3] = cast_thing(copygame, stackobj)  # puts it on the stack
=======
    castable = copygame.get_valid_castables()[0]
    cardboard = castable[0]
    assert [o is cardboard for o in copygame.hand] == [True, False, False]
    [copygame3] = cast_thing(copygame, castable)  # puts it on the stack
>>>>>>> 80496c08
    assert (copygame3.pool == ManaHandler.ManaPool(""))  # no mana anymore
    assert (len(copygame3.stack) == 1)  # one spell on the stack
    assert (len(copygame3.hand) == 2)  # two cards in hand
    assert (len(copygame3.field) == 1)  # one card in play
    [copygame4] = copygame3.resolve_top_of_stack()
    assert (copygame4.pool == ManaHandler.ManaPool(""))  # still no mana
    assert (len(copygame4.stack) == 0)  # nothing on the stack
    assert (len(copygame4.hand) == 2)  # two cards in hand
    assert (len(copygame4.field) == 2)  # two cards in play
    # should be one ability (new Roots()) & no castable spells (not enough mana)
    assert (len(copygame4.get_valid_activations()) == 1)
    assert (len(copygame4.get_valid_castables()) == 0)
    # Stack should be empty, so resolving the stack should be impossible
    assert ([] == copygame4.resolve_top_of_stack())
    # Just to check, original game is still unchanged:
    assert (len(activ_game.field) == 1)
    assert (str(activ_game.pool) == "G")

    # check that game history is NOT tracking (since tracking is off)
    assert not game_orig.is_tracking_history
    assert game_orig.previous_state is None
    assert game_orig.events_since_previous == ""
    assert not activ_game.is_tracking_history
    assert activ_game.previous_state is None
    assert activ_game.events_since_previous == ""

    print("      ...done, %0.2f sec" % (time.perf_counter() - start_clock))

    # -----------------------------------------------------------------------

    print("Testing Sylvan Caryatid, Untap & Upkeep, GameState history...")
    start_clock = time.perf_counter()

    # add a caryatid to the all-roots game
    carygame1, _ = game_orig.copy_and_track([])
    carygame1.is_tracking_history = True  # start tracking
    carygame1.MoveZone(Cardboard(Decklist.Caryatid()), ZONE.FIELD)
    # should only see one valid ability to activate, since Caryatid not hasty
    assert (len(carygame1.get_valid_activations()) == 1)
    assert (len(carygame1.get_valid_castables()) == 0)  # no castable cards

    # try to untap and upkeep to get rid of summonning sickness
    carygame1.step_untap()
    carygame1.step_upkeep()
    assert len(carygame1.get_valid_castables()) == 0  # no castable cards
    gameN = carygame1
    options: List[tuple] = (gameN.get_valid_activations()
                            + gameN.get_valid_castables())
    assert len(options) == 2
    # as long as there are things to do, do them! auto-choose 1st option
    while len(options) > 0:
        gameN = cast_thing(gameN, options[0])[0]
        while len(gameN.stack) > 0:
            gameN = gameN.resolve_top_of_stack()[0]
        options = gameN.get_valid_activations() + gameN.get_valid_castables()
    # result should be Caryatid and two Roots in play
    assert len(gameN.hand) == 2
    assert len(gameN.field) == 3
    assert gameN.pool == ManaHandler.ManaPool("G")

    # check if the history tracker worked
    historyN = gameN.get_all_history()
    # print(historyN)
    assert historyN.count("*** Activate Roots add G ***") == 2
    assert historyN.count("*** Activate Caryatid add Au ***") == 1
    assert historyN.count("*** Cast Roots ***") == 1
    assert game_orig.get_all_history() == ""

    print("      ...done, %0.2f sec" % (time.perf_counter() - start_clock))

    # -----------------------------------------------------------------------

<<<<<<< HEAD
=======
    print("Testing PlayTree basic functionality...")
    start_clock = time.perf_counter()

    # build a PlayTree
    tree1 = PlayTree([carygame1], 5)
    # try untap and upkeep
    try:
        tree1.beginning_phase_for_all_active_states()
        assert False  # SHOULD throw error, because drawing from empty library
    except Verbs.LoseTheGameError:
        assert True

>>>>>>> 80496c08
    # # basic game-loop
    # def BasicLoop(gamestate):
    #     gameN = gamestate
    #     options = gameN.get_valid_activations() + gameN.get_valid_castables()
    #     while len(options) > 0:
    #         if gameN.is_tracking_history:
    #             print("\n")
    #             print(gameN)
    #         if len(options) > 1 and gameN.is_tracking_history:
    #             print("\nSplit! options are:", options)
    #             print("Taking last option in list")
    #         if isinstance(options[-1], Abilities.StackEffect):
    #             universes = options[-1].PutOnStack(gameN)
    #         elif isinstance(options[-1], Cardboard):
    #             universes = gameN.CastSpell(
    #                 options[-1])  # puts it on the stack
    #         else:
    #             raise ValueError("incorrect type of object on stack!")
    #         # universes is a list of GameStates
    #         if len(universes) > 1 and gameN.is_tracking_history:
    #             print("\nSplit! universes are:")
    #             for u in universes:
    #                 print("     ---\n", u, "\n     ---")
    #             print("Taking last option in list")
    #         gameN = universes[-1]
    #         while len(gameN.stack) > 0:
    #             universes = gameN.resolve_top_of_stack()
    #             if len(universes) > 1 and gameN.is_tracking_history:
    #                 print("Split! universes are:")
    #                 for u, _ in universes:
    #                     print("     ---\n", u, "\n     ---")
    #                 print("Taking last option in list")
    #             gameN = universes[-1]
    #         options = gameN.get_valid_activations() +
    #                                      gameN.get_valid_castables()
    #     return gameN
    #
    #
    # -----------------------------------------------------------------------
    print("Testing basic lands and PlayTree...")
    start_clock = time.perf_counter()

    # build a PlayTree
    tree1 = PlayTree([carygame1], 5)
    try:
        tree1.do_beginning_phase_for_active()
        assert False  # SHOULD throw error, because drawing from empty library
    except Verbs.LoseTheGameError:
        assert True

    game = GameState()
    game.is_tracking_history = True
    # field
    game.MoveZone(Cardboard(Decklist.Forest()), ZONE.FIELD)
    game.MoveZone(Cardboard(Decklist.Plains()), ZONE.FIELD)
    # hand
    game.MoveZone(Cardboard(Decklist.Forest()), ZONE.HAND)
    game.MoveZone(Cardboard(Decklist.Forest()), ZONE.HAND)
    game.MoveZone(Cardboard(Decklist.Roots()), ZONE.HAND)
    game.MoveZone(Cardboard(Decklist.Caryatid()), ZONE.HAND)
    assert len(game.hand) == 4
    assert len(game.field) == 2

    tree2 = PlayTree([game], 5)
    tree2.do_main_phase_for_active()


    # gameN = BasicLoop(game)
    # assert (len(gameN.hand) == 1)
    # assert (len(gameN.field) == 5)
    # assert (gameN.pool == ManaHandler.ManaPool(""))
    # orig game is untouched
    assert len(game.hand) == 4
    assert len(game.field) == 2

    print("      ...done, %0.2f sec" % (time.perf_counter() - start_clock))

    ###--------------------------------------------------------------------
    # print("Testing shock-lands...")
    # start_clock = time.perf_counter()
    #
    # game = GameState()
    # game.is_tracking_history = False
    # game.MoveZone(Cardboard(Decklist.Forest()), ZONE.FIELD)
    # # hand
    # game.MoveZone(Cardboard(Decklist.BreedingPool), ZONE.HAND)
    # game.MoveZone(Cardboard(Decklist.Caryatid()), ZONE.HAND)
    #
    # # run all the way through, with the settings I've chosen, should end with
    # # shocking in the Breeding Pool and using it to cast the Caryatid
    # gameN = BasicLoop(game)
    # assert (len(gameN.hand) == 0)
    # assert (len(gameN.field) == 3)
    # assert (gameN.pool == ManaHandler.ManaPool(""))
    # assert (gameN.life == 18)
    #
    # # make sure we have shock and tapped options available
    # options = game.get_valid_castables()
    # assert (len(options) == 1)
    # assert (options[0] is game.hand[1])  # only castable is shockland
    # universes = game.CastSpell(
    #     options[-1])  # puts it into play, b/c lands not on stack
    # assert (len(universes) == 2)  # shock or tapped
    #
    # # shock-universe
    # assert (not [u for u in universes if u.life == 18][0].field[0].tapped)
    # # tapped-universe
    # assert ([u for u in universes if u.life == 20][0].field[0].tapped)
    #
    # print("      ...done, %0.2f sec" % (time.perf_counter() - start_clock))
    #
    # ###--------------------------------------------------------------------
    # print("""Testing equality of gamestates...""")
    # start_clock = time.perf_counter()
    #
    # game = GameState()
    # game.is_tracking_history = False
    # # field
    # game.MoveZone(Cardboard(Decklist.Plains()), ZONE.FIELD)
    # # hand
    # game.MoveZone(Cardboard(Decklist.HallowedFountain), ZONE.HAND)
    # game.MoveZone(Cardboard(Decklist.Forest()), ZONE.HAND)
    # game.MoveZone(Cardboard(Decklist.Roots()), ZONE.HAND)
    # game.MoveZone(Cardboard(Decklist.Caryatid()), ZONE.HAND)
    #
    # # try to copy, make sure equality holds
    # cp = game.copy()
    # assert (cp == game)
    # assert (cp is not game)
    #
    # # add this forest to one but not the other
    # forest = Cardboard(Decklist.Forest())
    # game.MoveZone(forest, ZONE.FIELD)
    # assert (game != cp)
    # # add a copy of the forst to the other
    # forest2 = forest.copy()
    # forest2.zone = ZONE.NEW
    # cp.MoveZone(forest2, ZONE.FIELD)
    # Cardboard uses "is" for eq  (or else "in list" breaks)
    # assert forest != forest2
    # assert forest is not forest2
    # assert (game == cp)
    # # tap both of these forests for mana
    # cp3 = game.ActivateAbilities(forest, forest.get_activated()[0])[0]
    # assert (game != cp3)
    # assert (cp != cp3)
    # cp4 = cp.ActivateAbilities(forest2, forest2.get_activated()[0])[0]
    # assert (game != cp4)
    # assert (cp3 == cp4)
    # assert (not (cp3 is cp4))
    #
    # # can I put these in a set?
    # # noinspection PySetFunctionToLiteral
    # testset = set([game, cp, cp3])
    # assert (len(testset) == 2)
    # assert (cp4 in testset)
    #
    # # two lands. put into play in opposite order. Should be equivalent.
    # game1 = GameState()
    # game1.is_tracking_history = False
    # game1.MoveZone(Cardboard(Decklist.Forest()), ZONE.HAND)
    # game1.MoveZone(Cardboard(Decklist.Plains()), ZONE.HAND)
    # game2 = game1.copy()
    # # game 1: [0] into play, then the other
    # game1.MoveZone(game1.hand[0], ZONE.FIELD)
    # game1.untap_step()
    # game1.MoveZone(game1.hand[0], ZONE.FIELD)
    # # game 2: [1] into play, then the other
    # game2.MoveZone(game2.hand[1], ZONE.FIELD)
    # game2.untap_step()
    # game2.MoveZone(game2.hand[0], ZONE.FIELD)
    # assert (game1 == game2)
    #
    # # two creatures. put into play in opposite order. Should be NOT
    # # equivalent, because of summoning sickness
    # game1 = GameState()
    # game1.is_tracking_history = False
    # game1.MoveZone(Cardboard(Decklist.Caryatid()), ZONE.HAND)
    # game1.MoveZone(Cardboard(Decklist.Roots()), ZONE.HAND)
    # game2 = game1.copy()
    # # game 1: [0] into play, then the other
    # game1.MoveZone(game1.hand[0], ZONE.FIELD)
    # game1.untap_step()
    # game1.MoveZone(game1.hand[0], ZONE.FIELD)
    # # game 2: [1] into play, then the other
    # game2.MoveZone(game2.hand[1], ZONE.FIELD)
    # game2.untap_step()
    # game2.MoveZone(game2.hand[0], ZONE.FIELD)
    # assert (game1 != game2)  # creatures DO get summoning-sick.
    #
    # print("      ...done, %0.2f sec" % (time.perf_counter() - start_clock))
    #
    # ###--------------------------------------------------------------------
    # print("Testing TurnTracker...")
    # start_clock = time.perf_counter()
    #
    # game = GameState()
    # game.is_tracking_history = False
    # # field
    # game.MoveZone(Cardboard(Decklist.Forest()), ZONE.FIELD)
    # game.MoveZone(Cardboard(Decklist.Plains()), ZONE.FIELD)
    # # hand
    # game.MoveZone(Cardboard(Decklist.HallowedFountain), ZONE.HAND)
    # game.MoveZone(Cardboard(Decklist.Forest()), ZONE.HAND)
    # game.MoveZone(Cardboard(Decklist.Roots()), ZONE.HAND)
    # game.MoveZone(Cardboard(Decklist.Caryatid()), ZONE.HAND)
    #
    # tracker = PlayTree.TurnTracker.InitFromGameState(game)
    # tracker.PlayTurn()
    # assert (len(tracker.finalnodes) == 8)
    # assert (len(tracker.allnodes) == 84)
    # assert (tracker.traverse_counter == 146)
    # assert (len(tracker.GetFinal()) == 6)
    # assert (len(tracker.GetAll()) == 18)
    # # for node in tracker.finalnodes:
    # #     print("-----------")
    # #     print(node)
    # # print("\n\n")
    #
    # # fixing TurnTracker history duplication: second minor test
    # game2 = GameState()
    # game2.is_tracking_history = True
    # game2.MoveZone(Cardboard(Decklist.HallowedFountain),
    #                  ZONE.HAND)
    # game2.MoveZone(Cardboard(Decklist.Forest()), ZONE.HAND)
    #
    # tracker2 = PlayTree.TurnTracker.InitFromGameState(game2)
    # tracker2.PlayTurn()
    # assert (len(tracker2.finalnodes) == 4)
    # assert (len(tracker2.allnodes) == 7)
    # assert (tracker2.traverse_counter == 6)
    # assert (len(tracker2.GetFinal()) == 3)
    # assert (len(tracker2.GetAll()) == 4)
    # histlength = [0, 0, 0, 0]
    # for n in tracker2.allnodes:
    #     histlength[len(n.history)] += 1
    # assert (histlength == [1, 3, 3, 0])  # 1 with zero action, 3 with one...
    #
    # print("      ...done, %0.2f sec" % (time.perf_counter() - start_clock))
    #
    # ###--------------------------------------------------------------------
    # print("Testing PlayTree...")
    # start_clock = time.perf_counter()
    #
    # game = GameState()
    # game.is_tracking_history = False
    # game.MoveZone(Cardboard(Decklist.Plains()), ZONE.HAND)
    # game.MoveZone(Cardboard(Decklist.Forest()), ZONE.HAND)
    # game.MoveZone(Cardboard(Decklist.Forest()), ZONE.HAND)
    # game.MoveZone(Cardboard(Decklist.Roots()), ZONE.HAND)
    # game.MoveZone(Cardboard(Decklist.Caryatid()), ZONE.HAND)
    # for x in range(10):
    #     game.MoveZone(Cardboard(Decklist.Forest()), ZONE.DECK)
    #
    # tree = PlayTree.PlayTree(game, 5)
    # # tree.PrintLatest()
    # assert (len(tree.LatestNodes()) == 2)
    #
    # tree.PlayNextTurn()
    # # tree.PrintLatest()
    #
    # tree.PlayNextTurn()
    # # tree.PrintLatest()
    # assert (len(tree.LatestNodes()) == 4)
    # assert (all([len(n.state.hand) == 2 for n in tree.LatestNodes()]))
    # assert (all([len(n.state.field) == 5 for n in tree.LatestNodes()]))
    #
    # assert (
    #     all([n.state.turn_count == 1 for n in tree.trackerlist[0].allnodes]))
    # assert (
    #     all([n.state.turn_count == 2 for n in tree.trackerlist[1].allnodes]))
    # assert (
    #     all([n.state.turn_count == 3 for n in tree.trackerlist[2].allnodes]))
    #
    # print("      ...done, %0.2f sec" % (time.perf_counter() - start_clock))
    #
    # ###--------------------------------------------------------------------
    # print("Testing Caretakers, Axebane, Battlement...")
    # start_clock = time.perf_counter()
    #
    # game = GameState()
    # game.is_tracking_history = False
    # game.MoveZone(Cardboard(Decklist.Caretaker()), ZONE.HAND)
    # game.MoveZone(Cardboard(Decklist.Caretaker()), ZONE.HAND)
    # game.MoveZone(game.hand[0], ZONE.FIELD)
    # assert (len(game.super_stack) == 0)  # nothing triggers off of this move
    #
    # assert (game.field[0].summon_sick)
    # assert (len(game.get_valid_activations()) == 0)
    # # what if I give the caretaker something to tap?
    # caryatid = Cardboard(Decklist.Caryatid())
    # game.MoveZone(caryatid, ZONE.FIELD)
    # no, caretaker still summon_sick. good.
    # assert len(game.get_valid_activations()) == 0
    # game.field.remove(caryatid)
    #
    # game.untap_step()
    # assert (len(game.get_valid_activations()) == 0)  # nothing to tap
    #
    # # give it something to tap
    # caryatid.zone = ZONE.NEW
    # game.MoveZone(caryatid, ZONE.FIELD)
    # assert (len(game.get_valid_activations()) == 1)
    #
    # [univ1] = game.get_valid_activations()[0].PutOnStack(
    #     game)  # mana so just happens
    # assert (univ1.pool == ManaHandler.ManaPool("A"))
    # assert (all([c.tapped for c in univ1.field]))
    #
    # # give it TWO things to tap
    # game.MoveZone(game.hand[0], ZONE.FIELD)
    # still only 1 ability even if 2 "targets"
    # assert len(game.get_valid_activations()) == 1
    # universes = game.get_valid_activations()[0].PutOnStack(
    #     game)  # mana so just happens
    # assert (len(universes) == 2)  # two possible things to tap
    # [univ2, univ3] = universes
    # assert (univ2.pool == ManaHandler.ManaPool("A"))
    # assert (univ3.pool == ManaHandler.ManaPool("A"))
    # assert (len(univ2.field) == len(univ3.field))
    # # check that they are really tapped differently
    # assert [c.tapped for c in univ2.field] != [c.tapped for c in univ3.field]
    #
    # # see what happens with two active caretakers
    # game3 = univ3
    # game3.untap_step()
    # 2 Caretakers combined, plus Caryatid
    # assert len(game3.get_valid_activations()) == 2
    # care3 = [c for c in game3.field
    #          if c.rules_text == Decklist.Caretaker][0]
    # universes = game3.ActivateAbilities(care3, care3.get_activated()[0])
    # assert (len(universes) == 2)
    # [univ4, univ5] = universes
    # assert (univ4.pool == ManaHandler.ManaPool("A"))
    # assert (univ5.pool == ManaHandler.ManaPool("A"))
    # assert (len(univ4.field) == len(univ5.field))
    # assert [c.tapped for c in univ4.field] != [c.tapped for c in univ5.field]
    # # One universe has action left (caryatid), other doesn't (lone caretaker)
    # assert ({len(univ4.get_valid_activations()),
    #          len(univ5.get_valid_activations())} == {0, 1})
    #
    # # may as well use this setup to test Axebane and Battlement as well
    # axe = Cardboard(Decklist.Axebane)
    # battle = Cardboard(Decklist.Battlement())
    # game6 = univ2.copy()
    # game6.MoveZone(axe, ZONE.FIELD)
    # game6.MoveZone(battle, ZONE.FIELD)
    # assert len(game6.get_valid_activations()) == 0  # still summon_sick
    # game6.untap_step()
    # [u_axe] = game6.ActivateAbilities(axe, axe.get_activated()[0])
    # assert (u_axe.pool == ManaHandler.ManaPool("AAAAA"))
    # [u_bat] = game6.ActivateAbilities(battle, battle.get_activated()[0])
    # assert (u_bat.pool == ManaHandler.ManaPool("GGGGG"))
    #
    # print("      ...done, %0.2f sec" % (time.perf_counter() - start_clock))
    #
    # ###--------------------------------------------------------------------
    # print("Can PlayTree find 8 mana on turn 3...")
    # start_clock = time.perf_counter()
    #
    # game = GameState()
    # game.is_tracking_history = True
    # game.MoveZone(Cardboard(Decklist.Forest()), ZONE.HAND)
    # game.MoveZone(Cardboard(Decklist.Forest()), ZONE.HAND)
    # game.MoveZone(Cardboard(Decklist.Forest()), ZONE.HAND)
    # game.MoveZone(Cardboard(Decklist.Roots()), ZONE.HAND)
    # game.MoveZone(Cardboard(Decklist.Caretaker()), ZONE.HAND)
    # game.MoveZone(Cardboard(Decklist.Battlement()), ZONE.HAND)
    # # deck
    # for x in range(10):
    #     game.MoveZone(Cardboard(Decklist.Forest()), ZONE.DECK)
    #
    # tree = PlayTree.PlayTree(game, 5)
    # assert (len(tree.trackerlist[-1].finalnodes) == 1)
    # assert (len(tree.LatestNodes()) == 1)
    #
    # tree.PlayNextTurn()
    # assert (len(tree.trackerlist[-1].finalnodes) == 2)
    # assert (len(tree.LatestNodes()) == 2)
    #
    # tree.PlayNextTurn()
    # assert (len(tree.trackerlist[-1].finalnodes) == 6)
    # # if I untap, only difference is counters on Roots. I lose track of mana
    # assert (len(tree.LatestNodes()) == 2)
    # # mana not visible in LatestNodes but IS visible in finalnodes
    # assert (any([n.state.pool.can_afford_mana_cost(ManaHandler.ManaCost("8"))
    #              for n in tree.trackerlist[-1].finalnodes]))
    #
    # # for n in tree.trackerlist[-1].finalnodes:
    # #     print(n)
    # #     print("")
    # # print("-----------\n")
    #
    # print("      ...done, %0.2f sec" % (time.perf_counter() - start_clock))
    #
    # ###--------------------------------------------------------------------
    # print("Testing Wall of Blossoms, Arcades, and ETBs")
    # start_clock = time.perf_counter()
    #
    # game = GameState()
    # game.is_tracking_history = True
    # # field
    # game.MoveZone(Cardboard(Decklist.Plains()), ZONE.FIELD)
    # # hand
    # game.MoveZone(Cardboard(Decklist.Blossoms), ZONE.HAND)
    # game.MoveZone(Cardboard(Decklist.Blossoms), ZONE.HAND)
    # game.MoveZone(Cardboard(Decklist.Forest()), ZONE.HAND)
    # # deck
    # for x in range(10):
    #     game.MoveZone(Cardboard(Decklist.Island), ZONE.DECK)
    #
    # tree = PlayTree.PlayTree(game, 5)
    #
    # # only option is play Forest, play Blossoms, draw Island
    # assert (len(tree.LatestNodes()) == 1)
    # assert (len(tree.trackerlist[-1].finalnodes) == 1)
    # [node] = tree.trackerlist[-1].finalnodes
    # final = node.state
    # assert (len(final.hand) == 2)
    # assert (len(final.field) == 3)
    # assert (len(final.deck) == 9)
    # assert (any([c.rules_text == Decklist.Island for c in final.hand]))
    # assert (not any([c.rules_text == Decklist.Island for c in final.field]))
    #
    # # play next turn: draw Island, play Island, play Blossoms, draw Island
    # tree.PlayNextTurn()
    # assert (len(tree.LatestNodes()) == 1)
    # assert (len(tree.trackerlist[-1].finalnodes) == 2)  # floating W or U
    # [node, _] = tree.trackerlist[-1].finalnodes
    # final = node.state
    # assert (len(final.hand) == 2)
    # assert (len(final.field) == 5)
    # assert (len(final.deck) == 7)
    #
    # assert (any([c.rules_text == Decklist.Island for c in final.hand]))
    # assert (any([c.rules_text == Decklist.Island for c in final.field]))
    #
    # # cast a Caryatid to be sure I didn't make ALL defenders draw on etb
    # final.MoveZone(Cardboard(Decklist.Caryatid()), ZONE.HAND)
    # final.untap_step()
    # tree2 = PlayTree.PlayTree(final, 5)
    # tree2.PlayNextTurn()
    # assert (len(tree2.LatestNodes()) == 1)
    # final2 = tree2.LatestNodes()[0].state
    # assert (len(final2.hand) == 1)
    # assert (len(final2.field) == 8)
    # assert (len(final2.deck) == 6)
    #
    # # but what if there was an Arcades in play?
    # gameA = GameState()
    # # deck
    # for x in range(10):
    #     gameA.MoveZone(Cardboard(Decklist.Island), ZONE.DECK)
    # gameA.MoveZone(Cardboard(Decklist.Arcades), ZONE.FIELD)
    # assert (len(gameA.super_stack) == 0)  # Arcades doesn't trigger itself
    # # add Blossoms to field and hopefully draw 2
    # gameA.MoveZone(Cardboard(Decklist.Blossoms), ZONE.FIELD)
    # assert (len(gameA.super_stack) == 2)
    # assert (len(gameA.stack) == 0)
    # assert (len(gameA.hand) == 0)  # haven't draw or put triggers on stack
    # assert (len(gameA.deck) == 10)  # haven't draw or put triggers on stack
    # # clear the super_stack and then stack. should come to the same thing.
    # gameA, gameA1 = gameA.clear_super_stack()
    # assert (gameA != gameA1)  # different order of triggers
    # while len(gameA.stack) > 0:
    #     universes = gameA.resolve_top_of_stack()
    #     assert (len(universes) == 1)
    #     gameA = universes[0]
    # while len(gameA1.stack) > 0:
    #     universes = gameA1.resolve_top_of_stack()
    #     assert (len(universes) == 1)
    #     gameA1 = universes[0]
    # assert (gameA == gameA1)
    # assert (len(gameA.super_stack) == 0)
    # # should have drawn 2 cards
    # assert (len(gameA.hand) == 2)
    # assert (len(gameA.deck) == 8)
    # # now let's try to add a Caryatid to field and hopefully draw 1
    # gameA.MoveZone(Cardboard(Decklist.Caryatid()), ZONE.FIELD)
    # assert (len(gameA.super_stack) == 1)
    # assert (len(gameA.hand) == 2)  # haven't draw or put triggers on stack
    # assert (len(gameA.deck) == 8)  # haven't draw or put triggers on stack
    # [gameA] = gameA.clear_super_stack()
    # while len(gameA.stack) > 0:
    #     universes = gameA.resolve_top_of_stack()
    #     assert (len(universes) == 1)
    #     gameA = universes[0]
    # # should have drawn 2 cards
    # assert (len(gameA.hand) == 3)
    # assert (len(gameA.deck) == 7)
    #
    # # set up a sample game and play the first few turns. Should be able to
    # # cast Arcades on turn 3 and then draw a lot of cards
    #
    # game = GameState()
    # game.is_tracking_history = False
    # # hand
    # game.MoveZone(Cardboard(Decklist.Plains()), ZONE.HAND)
    # game.MoveZone(Cardboard(Decklist.Forest()), ZONE.HAND)
    # game.MoveZone(Cardboard(Decklist.Island), ZONE.HAND)
    # game.MoveZone(Cardboard(Decklist.Caryatid()), ZONE.HAND)
    # game.MoveZone(Cardboard(Decklist.Blossoms), ZONE.HAND)
    # game.MoveZone(Cardboard(Decklist.Arcades), ZONE.HAND)
    # # deck
    # for x in range(4):
    #     game.MoveZone(Cardboard(Decklist.Roots()), ZONE.DECK)
    # for x in range(4):
    #     game.MoveZone(Cardboard(Decklist.Island), ZONE.DECK)
    #
    # tree = PlayTree.PlayTree(game, 5)
    # tree.PlayNextTurn()  # turn 2
    # tree.PlayNextTurn()  # turn 3
    # waystohaveArcades = 0
    # for n in tree.LatestNodes():
    #     if any([c.rules_text == Decklist.Arcades for c in n.state.field]):
    #         # print(n.state,"\n")
    #         waystohaveArcades += 1
    # assert (waystohaveArcades == 2)  # use Roots OR Caryatid to cast on T3
    #
    # tree.PlayNextTurn()  # turn 4
    # assert (min([len(n.state.deck) for n in tree.LatestNodes()]) == 0)
    # for n in tree.LatestNodes():
    #     if len(n.state.deck) == 0:
    #         assert (len(n.state.hand) == 4)
    #         assert (n.state.pool == ManaHandler.ManaPool(""))
    #
    # print("      ...done, %0.2f sec" % (time.perf_counter() - start_clock))
    #
    # ###--------------------------------------------------------------------
    # print("Testing fetchlands")
    # start_clock = time.perf_counter()
    #
    # # make a game with some fetchable lands in deck and fetchlands in hand
    # game = GameState()
    # game.is_tracking_history = False
    # # deck
    # game.MoveZone(Cardboard(Decklist.Plains()), ZONE.DECK)
    # game.MoveZone(Cardboard(Decklist.Forest()), ZONE.DECK)
    # game.MoveZone(Cardboard(Decklist.Forest()), ZONE.DECK)
    # game.MoveZone(Cardboard(Decklist.Forest()), ZONE.DECK)
    # game.MoveZone(Cardboard(Decklist.Forest()), ZONE.DECK)
    # game.MoveZone(Cardboard(Decklist.Island), ZONE.DECK)
    # # hand
    # game.MoveZone(Cardboard(Decklist.WindsweptHeath), ZONE.HAND)
    # game.MoveZone(Cardboard(Decklist.WindsweptHeath), ZONE.HAND)
    #
    # # pre-shuffle check
    # assert (game.deck[0].rules_text == Decklist.Plains())
    # assert (game.deck[-1].rules_text == Decklist.Island)
    #
    # # play the fetch
    # universes = game.CastSpell(game.hand[0])
    # for g in universes:
    #     assert (len(g.deck) == 5)
    #     assert (len(g.hand) == 1)
    #     assert (len(g.grave) == 1)
    #     assert (g.life == 19)
    #     # print([str(c) for c in g.deck])
    # assert (len(universes) == 2)
    # assert (not universes[0].field[0].is_equiv_to(universes[1].field[0]))
    #
    # # MOVE the fetch into play instead. should put onto super_stack first
    # game2 = game.copy()
    # game2.MoveZone(game2.hand[0], ZONE.FIELD)
    # assert (game2.stack == [])
    # assert (len(game2.super_stack) == 1)
    # assert (len(game2.clear_super_stack()) == 2)  # same 2 as before
    #
    # # add two shocks to the deck.  should both be fetchable. I expect four
    # # fetchable targets and six total gamestates (due to shocked vs tapped)
    # game.MoveZone(Cardboard(Decklist.HallowedFountain), ZONE.DECK)
    # game.MoveZone(Cardboard(Decklist.TempleGarden), ZONE.DECK)
    #
    # # play the fetch
    # universes = game.CastSpell(game.hand[0])
    # landstrings = []
    # totallife = 0
    # for g in universes:
    #     assert (len(g.deck) == 7)
    #     assert (len(g.hand) == 1)
    #     assert (len(g.grave) == 1)
    #     assert (len(g.super_stack) == 0)
    #     assert (len(g.stack) == 0)
    #     landstrings.append(g.field[0].get_id())
    #     totallife += g.life
    # assert (len(universes) == 6)
    # assert (landstrings == ["LandPlains_2", "LandForest_2",
    #                         "LandHallowedFountain_T2",
    #                         "LandHallowedFountain_2",
    #                         "LandTempleGarden_T2", "LandTempleGarden_2"])
    # assert (totallife == (19 * 4) + (17 * 2))
    #
    # # what if deck has no valid targets?
    # gameE = GameState()
    # # deck
    # for i in range(10):
    #     gameE.MoveZone(Cardboard(Decklist.Island), ZONE.DECK)
    # # hand
    # gameE.MoveZone(Cardboard(Decklist.WindsweptHeath), ZONE.HAND)
    # universes = gameE.CastSpell(gameE.hand[0])
    # assert (len(universes) == 1)
    # assert (len(universes[0].deck) == 10)
    # assert (len(universes[0].hand) == 0)
    # assert (len(universes[0].grave) == 1)
    #
    # print("      ...done, %0.2f sec" % (time.perf_counter() - start_clock))
    #
    # ###--------------------------------------------------------------------
    # print("Testing Collected Company and simultaneous ETBs")
    # start_clock = time.perf_counter()
    #
    # game = GameState()
    # # deck of 6 cards
    # game.MoveZone(Cardboard(Decklist.Caretaker()), ZONE.DECK)
    # game.MoveZone(Cardboard(Decklist.Caretaker()), ZONE.DECK)
    # game.MoveZone(Cardboard(Decklist.Axebane), ZONE.DECK)
    # game.MoveZone(Cardboard(Decklist.Battlement()), ZONE.DECK)
    # game.MoveZone(Cardboard(Decklist.Forest()), ZONE.DECK)
    # game.MoveZone(Cardboard(Decklist.Forest()), ZONE.DECK)
    # # put Collected Company directly onto the stack
    # game.MoveZone(Cardboard(Decklist.Company), ZONE.STACK)
    # assert (len(game.super_stack) == 0)
    #
    # # resolve Collected Company
    # universes = game.resolve_top_of_stack()
    # assert (len(universes) == 4)
    # for u in universes:
    #     assert (len(u.deck) == 4)
    #     assert (len(u.field) == 2)
    #     assert (len(u.grave) == 1)
    #     if any([c.rules_text == Decklist.Axebane for c in u.field]):
    #         assert (
    #             not any([c.rules_text == Decklist.Axebane for c in u.deck]))
    #     if any([c.rules_text == Decklist.Battlement for c in u.field]):
    #         assert (not any(
    #             [c.rules_text == Decklist.Battlement for c in u.deck]))
    #     assert (not any(["land" in c.rules_text.keywords for c in u.field]))
    #
    # # deck of 6 forests on top, then 10 islands
    # gameF = GameState()
    # for _ in range(6):
    #     gameF.MoveZone(Cardboard(Decklist.Forest()), ZONE.DECK)
    # for _ in range(10):
    #     gameF.MoveZone(Cardboard(Decklist.Island), ZONE.DECK)
    # # should be forests on top
    # assert (all([c.rules_text == Decklist.Forest for c in gameF.deck[:6]]))
    # gameF.MoveZone(Cardboard(Decklist.Company), ZONE.STACK)
    # universes = gameF.resolve_top_of_stack()
    # assert (len(universes) == 1)
    # u = universes[0]
    # # now should be islands on top, forests on bottom
    # assert (all([c.rules_text == Decklist.Island for c in u.deck[:10]]))
    # assert (all([c.rules_text == Decklist.Forest for c in u.deck[-6:]]))
    # assert (len(u.field) == 0)
    # assert (len(u.grave) == 1)
    #
    # # deck of 5 forests on top, one Caretaker, then 10 islands
    # game1 = GameState()
    # for _ in range(5):
    #     game1.MoveZone(Cardboard(Decklist.Forest()), ZONE.DECK)
    # game1.MoveZone(Cardboard(Decklist.Caretaker()), ZONE.DECK)
    # for _ in range(10):
    #     game1.MoveZone(Cardboard(Decklist.Island), ZONE.DECK)
    # assert (len(game1.deck) == 16)
    # game1.MoveZone(Cardboard(Decklist.Company), ZONE.STACK)
    # universes = game1.resolve_top_of_stack()
    # assert (len(universes) == 1)
    # u = universes[0]
    # # now should be islands on top, forests on bottom
    # assert (all([c.rules_text == Decklist.Island for c in u.deck[:10]]))
    # assert (all([c.rules_text == Decklist.Forest for c in u.deck[-5:]]))
    # assert (u.deck[-6].rules_text == Decklist.Island)
    # assert (len(u.field) == 1)
    # assert (len(u.grave) == 1)
    #
    # # deck of only 4 cards total, all Caretakers
    # game4 = GameState()
    # for _ in range(4):
    #     game4.MoveZone(Cardboard(Decklist.Caretaker()), ZONE.DECK)
    # # should be forests on top
    # assert (len(game4.deck) == 4)
    # game4.MoveZone(Cardboard(Decklist.Company), ZONE.STACK)
    # universes = game4.resolve_top_of_stack()
    # assert (len(universes) == 1)
    # u = universes[0]
    # assert (len(u.deck) == 2)
    # assert (len(u.field) == 2)
    # assert (len(u.grave) == 1)
    #
    # # Does Blossoms trigger correctly? start with 12 cards in deck
    # game = GameState()
    # game.MoveZone(Cardboard(Decklist.Blossoms), ZONE.DECK)
    # game.MoveZone(Cardboard(Decklist.Omens), ZONE.DECK)
    # for _ in range(10):
    #     game.MoveZone(Cardboard(Decklist.Forest()), ZONE.DECK)
    # # put Collected Company directly onto the stack
    # game.MoveZone(Cardboard(Decklist.Company), ZONE.STACK)
    # universes = game.resolve_top_of_stack()
    # assert len(universes) == 2  # two draws could be on stack in either order
    # u0, u1 = universes
    # assert (u0 != u1)
    # while len(u0.stack) > 0:
    #     [u0] = u0.resolve_top_of_stack()
    # while len(u1.stack) > 0:
    #     [u1] = u1.resolve_top_of_stack()
    # assert (u0 == u1)
    # assert (len(u0.hand) == 2 and len(u0.deck) == 8)
    #
    # # Note: if I put two identical Blossoms into play simultaneously, I STILL
    # # will get two GameStates even though they are identical! And that's ok.
    # # it's not worth the effort to optimize this out, right now.
    # game = GameState()
    # game.MoveZone(Cardboard(Decklist.Blossoms), ZONE.DECK)
    # game.MoveZone(Cardboard(Decklist.Blossoms), ZONE.DECK)
    # for _ in range(10):
    #     game.MoveZone(Cardboard(Decklist.Forest()), ZONE.DECK)
    # # put Collected Company directly onto the stack
    # game.MoveZone(Cardboard(Decklist.Company), ZONE.STACK)
    # universes = game.resolve_top_of_stack()
    # assert len(universes) == 2  # two draws could be on stack in either order
    # u0, u1 = universes
    # assert (u0 == u1)
    # while len(u0.stack) > 0:
    #     [u0] = u0.resolve_top_of_stack()
    # while len(u1.stack) > 0:
    #     [u1] = u1.resolve_top_of_stack()
    # assert (u0 == u1)
    # assert (len(u0.hand) == 2 and len(u0.deck) == 8)
    #
    # print("      ...done, %0.2f sec" % (time.perf_counter() - start_clock))
    #
    # ###--------------------------------------------------------------------
    #
    # print("\n\npasses all tests!")<|MERGE_RESOLUTION|>--- conflicted
+++ resolved
@@ -7,7 +7,6 @@
 from __future__ import annotations
 from typing import TYPE_CHECKING, Tuple, List
 
-import Stack
 import Verbs
 
 if TYPE_CHECKING:
@@ -18,20 +17,11 @@
 import ManaHandler
 import Decklist
 from Cardboard import Cardboard, CardNull
-<<<<<<< HEAD
-from VerbCastAndActivate import PlayAbility, PlayCard
-=======
->>>>>>> 80496c08
 from PlayTree import PlayTree
 import time
 
 if __name__ == "__main__":
 
-<<<<<<< HEAD
-    def cast_thing(state, stack_obj: Stack.StackObject):
-        game_tuple_list = stack_obj.play_onto_stack(state)
-        return [g for g, _, _ in game_tuple_list]
-=======
     def cast_thing(state,
                    tup: Tuple[ActivatedAbility, Cardboard, list] |
                    Tuple[Cardboard, list]
@@ -42,7 +32,6 @@
         elif len(tup) == 2:
             card, choice_list = tup
             return card.cast(state, choice_list)
->>>>>>> 80496c08
 
 
     # -----------------------------------------------------------------------
@@ -77,11 +66,7 @@
     roots_abil = roots.get_activated()[0]
     choices = roots_abil.get_choice_options(game_orig, roots)
     assert choices == [[]]  # list of empty list
-<<<<<<< HEAD
-    assert not roots_abil.cost.can_be_done(game_orig, roots, [])
-=======
     assert not roots_abil.can_be_cast(game_orig, roots, [])
->>>>>>> 80496c08
 
     # move a Wall of Roots to field and try again
     game_orig.MoveZone(game_orig.hand[0], ZONE.FIELD)
@@ -93,11 +78,7 @@
     roots_abil = roots.get_activated()[0]
     choices = roots_abil.get_choice_options(game_orig, roots)
     assert choices == [[]]  # list of empty list
-<<<<<<< HEAD
-    assert roots_abil.cost.can_be_done(game_orig, roots, [])
-=======
     assert roots_abil.can_be_cast(game_orig, roots, [])
->>>>>>> 80496c08
 
     # make sure the cost can actually be paid
     cost_game = game_orig.copy()
@@ -139,16 +120,10 @@
     # all 3 roots in hand only generate 1 option--to cast Roots
     assert (len(copygame.get_valid_castables()) == 1)
     # cast the newly castable spell
-<<<<<<< HEAD
-    stackobj = copygame.get_valid_castables()[0]
-    assert [o is stackobj.card for o in copygame.hand] == [True, False, False]
-    [copygame3] = cast_thing(copygame, stackobj)  # puts it on the stack
-=======
     castable = copygame.get_valid_castables()[0]
     cardboard = castable[0]
     assert [o is cardboard for o in copygame.hand] == [True, False, False]
     [copygame3] = cast_thing(copygame, castable)  # puts it on the stack
->>>>>>> 80496c08
     assert (copygame3.pool == ManaHandler.ManaPool(""))  # no mana anymore
     assert (len(copygame3.stack) == 1)  # one spell on the stack
     assert (len(copygame3.hand) == 2)  # two cards in hand
@@ -158,7 +133,7 @@
     assert (len(copygame4.stack) == 0)  # nothing on the stack
     assert (len(copygame4.hand) == 2)  # two cards in hand
     assert (len(copygame4.field) == 2)  # two cards in play
-    # should be one ability (new Roots()) & no castable spells (not enough mana)
+    # should be one ability (new Roots) & no castable spells (not enough mana)
     assert (len(copygame4.get_valid_activations()) == 1)
     assert (len(copygame4.get_valid_castables()) == 0)
     # Stack should be empty, so resolving the stack should be impossible
@@ -221,8 +196,6 @@
 
     # -----------------------------------------------------------------------
 
-<<<<<<< HEAD
-=======
     print("Testing PlayTree basic functionality...")
     start_clock = time.perf_counter()
 
@@ -235,7 +208,6 @@
     except Verbs.LoseTheGameError:
         assert True
 
->>>>>>> 80496c08
     # # basic game-loop
     # def BasicLoop(gamestate):
     #     gameN = gamestate
@@ -274,55 +246,39 @@
     #     return gameN
     #
     #
-    # -----------------------------------------------------------------------
-    print("Testing basic lands and PlayTree...")
-    start_clock = time.perf_counter()
-
-    # build a PlayTree
-    tree1 = PlayTree([carygame1], 5)
-    try:
-        tree1.do_beginning_phase_for_active()
-        assert False  # SHOULD throw error, because drawing from empty library
-    except Verbs.LoseTheGameError:
-        assert True
-
-    game = GameState()
-    game.is_tracking_history = True
-    # field
-    game.MoveZone(Cardboard(Decklist.Forest()), ZONE.FIELD)
-    game.MoveZone(Cardboard(Decklist.Plains()), ZONE.FIELD)
-    # hand
-    game.MoveZone(Cardboard(Decklist.Forest()), ZONE.HAND)
-    game.MoveZone(Cardboard(Decklist.Forest()), ZONE.HAND)
-    game.MoveZone(Cardboard(Decklist.Roots()), ZONE.HAND)
-    game.MoveZone(Cardboard(Decklist.Caryatid()), ZONE.HAND)
-    assert len(game.hand) == 4
-    assert len(game.field) == 2
-
-    tree2 = PlayTree([game], 5)
-    tree2.do_main_phase_for_active()
-
-
+    # ###--------------------------------------------------------------------
+    # print("Testing basic lands and BasicLoop...")
+    # start_clock = time.perf_counter()
+    #
+    # game = GameState()
+    # game.is_tracking_history = False
+    # # field
+    # game.MoveZone(Cardboard(Decklist2.Forest), ZONE.FIELD)
+    # game.MoveZone(Cardboard(Decklist2.Plains), ZONE.FIELD)
+    # # hand
+    # game.MoveZone(Cardboard(Decklist2.Forest), ZONE.HAND)
+    # game.MoveZone(Cardboard(Decklist2.Forest), ZONE.HAND)
+    # game.MoveZone(Cardboard(Decklist2.Roots), ZONE.HAND)
+    # game.MoveZone(Cardboard(Decklist2.Caryatid), ZONE.HAND)
+    #
     # gameN = BasicLoop(game)
     # assert (len(gameN.hand) == 1)
     # assert (len(gameN.field) == 5)
     # assert (gameN.pool == ManaHandler.ManaPool(""))
-    # orig game is untouched
-    assert len(game.hand) == 4
-    assert len(game.field) == 2
-
-    print("      ...done, %0.2f sec" % (time.perf_counter() - start_clock))
-
-    ###--------------------------------------------------------------------
+    # assert (len(game.field) == 2)  # orig game is untouched
+    #
+    # print("      ...done, %0.2f sec" % (time.perf_counter() - start_clock))
+    #
+    # ###--------------------------------------------------------------------
     # print("Testing shock-lands...")
     # start_clock = time.perf_counter()
     #
     # game = GameState()
     # game.is_tracking_history = False
-    # game.MoveZone(Cardboard(Decklist.Forest()), ZONE.FIELD)
+    # game.MoveZone(Cardboard(Decklist2.Forest), ZONE.FIELD)
     # # hand
-    # game.MoveZone(Cardboard(Decklist.BreedingPool), ZONE.HAND)
-    # game.MoveZone(Cardboard(Decklist.Caryatid()), ZONE.HAND)
+    # game.MoveZone(Cardboard(Decklist2.BreedingPool), ZONE.HAND)
+    # game.MoveZone(Cardboard(Decklist2.Caryatid), ZONE.HAND)
     #
     # # run all the way through, with the settings I've chosen, should end with
     # # shocking in the Breeding Pool and using it to cast the Caryatid
@@ -354,12 +310,12 @@
     # game = GameState()
     # game.is_tracking_history = False
     # # field
-    # game.MoveZone(Cardboard(Decklist.Plains()), ZONE.FIELD)
+    # game.MoveZone(Cardboard(Decklist2.Plains), ZONE.FIELD)
     # # hand
-    # game.MoveZone(Cardboard(Decklist.HallowedFountain), ZONE.HAND)
-    # game.MoveZone(Cardboard(Decklist.Forest()), ZONE.HAND)
-    # game.MoveZone(Cardboard(Decklist.Roots()), ZONE.HAND)
-    # game.MoveZone(Cardboard(Decklist.Caryatid()), ZONE.HAND)
+    # game.MoveZone(Cardboard(Decklist2.HallowedFountain), ZONE.HAND)
+    # game.MoveZone(Cardboard(Decklist2.Forest), ZONE.HAND)
+    # game.MoveZone(Cardboard(Decklist2.Roots), ZONE.HAND)
+    # game.MoveZone(Cardboard(Decklist2.Caryatid), ZONE.HAND)
     #
     # # try to copy, make sure equality holds
     # cp = game.copy()
@@ -367,7 +323,7 @@
     # assert (cp is not game)
     #
     # # add this forest to one but not the other
-    # forest = Cardboard(Decklist.Forest())
+    # forest = Cardboard(Decklist2.Forest)
     # game.MoveZone(forest, ZONE.FIELD)
     # assert (game != cp)
     # # add a copy of the forst to the other
@@ -396,8 +352,8 @@
     # # two lands. put into play in opposite order. Should be equivalent.
     # game1 = GameState()
     # game1.is_tracking_history = False
-    # game1.MoveZone(Cardboard(Decklist.Forest()), ZONE.HAND)
-    # game1.MoveZone(Cardboard(Decklist.Plains()), ZONE.HAND)
+    # game1.MoveZone(Cardboard(Decklist2.Forest), ZONE.HAND)
+    # game1.MoveZone(Cardboard(Decklist2.Plains), ZONE.HAND)
     # game2 = game1.copy()
     # # game 1: [0] into play, then the other
     # game1.MoveZone(game1.hand[0], ZONE.FIELD)
@@ -413,8 +369,8 @@
     # # equivalent, because of summoning sickness
     # game1 = GameState()
     # game1.is_tracking_history = False
-    # game1.MoveZone(Cardboard(Decklist.Caryatid()), ZONE.HAND)
-    # game1.MoveZone(Cardboard(Decklist.Roots()), ZONE.HAND)
+    # game1.MoveZone(Cardboard(Decklist2.Caryatid), ZONE.HAND)
+    # game1.MoveZone(Cardboard(Decklist2.Roots), ZONE.HAND)
     # game2 = game1.copy()
     # # game 1: [0] into play, then the other
     # game1.MoveZone(game1.hand[0], ZONE.FIELD)
@@ -435,13 +391,13 @@
     # game = GameState()
     # game.is_tracking_history = False
     # # field
-    # game.MoveZone(Cardboard(Decklist.Forest()), ZONE.FIELD)
-    # game.MoveZone(Cardboard(Decklist.Plains()), ZONE.FIELD)
+    # game.MoveZone(Cardboard(Decklist2.Forest), ZONE.FIELD)
+    # game.MoveZone(Cardboard(Decklist2.Plains), ZONE.FIELD)
     # # hand
-    # game.MoveZone(Cardboard(Decklist.HallowedFountain), ZONE.HAND)
-    # game.MoveZone(Cardboard(Decklist.Forest()), ZONE.HAND)
-    # game.MoveZone(Cardboard(Decklist.Roots()), ZONE.HAND)
-    # game.MoveZone(Cardboard(Decklist.Caryatid()), ZONE.HAND)
+    # game.MoveZone(Cardboard(Decklist2.HallowedFountain), ZONE.HAND)
+    # game.MoveZone(Cardboard(Decklist2.Forest), ZONE.HAND)
+    # game.MoveZone(Cardboard(Decklist2.Roots), ZONE.HAND)
+    # game.MoveZone(Cardboard(Decklist.Caryatid), ZONE.HAND)
     #
     # tracker = PlayTree.TurnTracker.InitFromGameState(game)
     # tracker.PlayTurn()
@@ -458,9 +414,9 @@
     # # fixing TurnTracker history duplication: second minor test
     # game2 = GameState()
     # game2.is_tracking_history = True
-    # game2.MoveZone(Cardboard(Decklist.HallowedFountain),
+    # game2.MoveZone(Cardboard(Decklist2.HallowedFountain),
     #                  ZONE.HAND)
-    # game2.MoveZone(Cardboard(Decklist.Forest()), ZONE.HAND)
+    # game2.MoveZone(Cardboard(Decklist.Forest), ZONE.HAND)
     #
     # tracker2 = PlayTree.TurnTracker.InitFromGameState(game2)
     # tracker2.PlayTurn()
@@ -482,13 +438,13 @@
     #
     # game = GameState()
     # game.is_tracking_history = False
-    # game.MoveZone(Cardboard(Decklist.Plains()), ZONE.HAND)
-    # game.MoveZone(Cardboard(Decklist.Forest()), ZONE.HAND)
-    # game.MoveZone(Cardboard(Decklist.Forest()), ZONE.HAND)
-    # game.MoveZone(Cardboard(Decklist.Roots()), ZONE.HAND)
-    # game.MoveZone(Cardboard(Decklist.Caryatid()), ZONE.HAND)
+    # game.MoveZone(Cardboard(Decklist2.Plains), ZONE.HAND)
+    # game.MoveZone(Cardboard(Decklist2.Forest), ZONE.HAND)
+    # game.MoveZone(Cardboard(Decklist2.Forest), ZONE.HAND)
+    # game.MoveZone(Cardboard(Decklist2.Roots), ZONE.HAND)
+    # game.MoveZone(Cardboard(Decklist2.Caryatid), ZONE.HAND)
     # for x in range(10):
-    #     game.MoveZone(Cardboard(Decklist.Forest()), ZONE.DECK)
+    #     game.MoveZone(Cardboard(Decklist2.Forest), ZONE.DECK)
     #
     # tree = PlayTree.PlayTree(game, 5)
     # # tree.PrintLatest()
@@ -518,15 +474,15 @@
     #
     # game = GameState()
     # game.is_tracking_history = False
-    # game.MoveZone(Cardboard(Decklist.Caretaker()), ZONE.HAND)
-    # game.MoveZone(Cardboard(Decklist.Caretaker()), ZONE.HAND)
+    # game.MoveZone(Cardboard(Decklist2.Caretaker), ZONE.HAND)
+    # game.MoveZone(Cardboard(Decklist2.Caretaker), ZONE.HAND)
     # game.MoveZone(game.hand[0], ZONE.FIELD)
     # assert (len(game.super_stack) == 0)  # nothing triggers off of this move
     #
     # assert (game.field[0].summon_sick)
     # assert (len(game.get_valid_activations()) == 0)
     # # what if I give the caretaker something to tap?
-    # caryatid = Cardboard(Decklist.Caryatid())
+    # caryatid = Cardboard(Decklist2.Caryatid)
     # game.MoveZone(caryatid, ZONE.FIELD)
     # no, caretaker still summon_sick. good.
     # assert len(game.get_valid_activations()) == 0
@@ -565,7 +521,7 @@
     # 2 Caretakers combined, plus Caryatid
     # assert len(game3.get_valid_activations()) == 2
     # care3 = [c for c in game3.field
-    #          if c.rules_text == Decklist.Caretaker][0]
+    #          if c.rules_text == Decklist2.Caretaker][0]
     # universes = game3.ActivateAbilities(care3, care3.get_activated()[0])
     # assert (len(universes) == 2)
     # [univ4, univ5] = universes
@@ -578,8 +534,8 @@
     #          len(univ5.get_valid_activations())} == {0, 1})
     #
     # # may as well use this setup to test Axebane and Battlement as well
-    # axe = Cardboard(Decklist.Axebane)
-    # battle = Cardboard(Decklist.Battlement())
+    # axe = Cardboard(Decklist2.Axebane)
+    # battle = Cardboard(Decklist2.Battlement)
     # game6 = univ2.copy()
     # game6.MoveZone(axe, ZONE.FIELD)
     # game6.MoveZone(battle, ZONE.FIELD)
@@ -598,15 +554,15 @@
     #
     # game = GameState()
     # game.is_tracking_history = True
-    # game.MoveZone(Cardboard(Decklist.Forest()), ZONE.HAND)
-    # game.MoveZone(Cardboard(Decklist.Forest()), ZONE.HAND)
-    # game.MoveZone(Cardboard(Decklist.Forest()), ZONE.HAND)
-    # game.MoveZone(Cardboard(Decklist.Roots()), ZONE.HAND)
-    # game.MoveZone(Cardboard(Decklist.Caretaker()), ZONE.HAND)
-    # game.MoveZone(Cardboard(Decklist.Battlement()), ZONE.HAND)
+    # game.MoveZone(Cardboard(Decklist2.Forest), ZONE.HAND)
+    # game.MoveZone(Cardboard(Decklist2.Forest), ZONE.HAND)
+    # game.MoveZone(Cardboard(Decklist2.Forest), ZONE.HAND)
+    # game.MoveZone(Cardboard(Decklist2.Roots), ZONE.HAND)
+    # game.MoveZone(Cardboard(Decklist2.Caretaker), ZONE.HAND)
+    # game.MoveZone(Cardboard(Decklist2.Battlement), ZONE.HAND)
     # # deck
     # for x in range(10):
-    #     game.MoveZone(Cardboard(Decklist.Forest()), ZONE.DECK)
+    #     game.MoveZone(Cardboard(Decklist2.Forest), ZONE.DECK)
     #
     # tree = PlayTree.PlayTree(game, 5)
     # assert (len(tree.trackerlist[-1].finalnodes) == 1)
@@ -638,14 +594,14 @@
     # game = GameState()
     # game.is_tracking_history = True
     # # field
-    # game.MoveZone(Cardboard(Decklist.Plains()), ZONE.FIELD)
+    # game.MoveZone(Cardboard(Decklist2.Plains), ZONE.FIELD)
     # # hand
-    # game.MoveZone(Cardboard(Decklist.Blossoms), ZONE.HAND)
-    # game.MoveZone(Cardboard(Decklist.Blossoms), ZONE.HAND)
-    # game.MoveZone(Cardboard(Decklist.Forest()), ZONE.HAND)
+    # game.MoveZone(Cardboard(Decklist2.Blossoms), ZONE.HAND)
+    # game.MoveZone(Cardboard(Decklist2.Blossoms), ZONE.HAND)
+    # game.MoveZone(Cardboard(Decklist2.Forest), ZONE.HAND)
     # # deck
     # for x in range(10):
-    #     game.MoveZone(Cardboard(Decklist.Island), ZONE.DECK)
+    #     game.MoveZone(Cardboard(Decklist2.Island), ZONE.DECK)
     #
     # tree = PlayTree.PlayTree(game, 5)
     #
@@ -657,8 +613,8 @@
     # assert (len(final.hand) == 2)
     # assert (len(final.field) == 3)
     # assert (len(final.deck) == 9)
-    # assert (any([c.rules_text == Decklist.Island for c in final.hand]))
-    # assert (not any([c.rules_text == Decklist.Island for c in final.field]))
+    # assert (any([c.rules_text == Decklist2.Island for c in final.hand]))
+    # assert (not any([c.rules_text == Decklist2.Island for c in final.field]))
     #
     # # play next turn: draw Island, play Island, play Blossoms, draw Island
     # tree.PlayNextTurn()
@@ -670,11 +626,11 @@
     # assert (len(final.field) == 5)
     # assert (len(final.deck) == 7)
     #
-    # assert (any([c.rules_text == Decklist.Island for c in final.hand]))
-    # assert (any([c.rules_text == Decklist.Island for c in final.field]))
+    # assert (any([c.rules_text == Decklist2.Island for c in final.hand]))
+    # assert (any([c.rules_text == Decklist2.Island for c in final.field]))
     #
     # # cast a Caryatid to be sure I didn't make ALL defenders draw on etb
-    # final.MoveZone(Cardboard(Decklist.Caryatid()), ZONE.HAND)
+    # final.MoveZone(Cardboard(Decklist2.Caryatid), ZONE.HAND)
     # final.untap_step()
     # tree2 = PlayTree.PlayTree(final, 5)
     # tree2.PlayNextTurn()
@@ -688,11 +644,11 @@
     # gameA = GameState()
     # # deck
     # for x in range(10):
-    #     gameA.MoveZone(Cardboard(Decklist.Island), ZONE.DECK)
-    # gameA.MoveZone(Cardboard(Decklist.Arcades), ZONE.FIELD)
+    #     gameA.MoveZone(Cardboard(Decklist2.Island), ZONE.DECK)
+    # gameA.MoveZone(Cardboard(Decklist2.Arcades), ZONE.FIELD)
     # assert (len(gameA.super_stack) == 0)  # Arcades doesn't trigger itself
     # # add Blossoms to field and hopefully draw 2
-    # gameA.MoveZone(Cardboard(Decklist.Blossoms), ZONE.FIELD)
+    # gameA.MoveZone(Cardboard(Decklist2.Blossoms), ZONE.FIELD)
     # assert (len(gameA.super_stack) == 2)
     # assert (len(gameA.stack) == 0)
     # assert (len(gameA.hand) == 0)  # haven't draw or put triggers on stack
@@ -714,7 +670,7 @@
     # assert (len(gameA.hand) == 2)
     # assert (len(gameA.deck) == 8)
     # # now let's try to add a Caryatid to field and hopefully draw 1
-    # gameA.MoveZone(Cardboard(Decklist.Caryatid()), ZONE.FIELD)
+    # gameA.MoveZone(Cardboard(Decklist2.Caryatid), ZONE.FIELD)
     # assert (len(gameA.super_stack) == 1)
     # assert (len(gameA.hand) == 2)  # haven't draw or put triggers on stack
     # assert (len(gameA.deck) == 8)  # haven't draw or put triggers on stack
@@ -733,24 +689,24 @@
     # game = GameState()
     # game.is_tracking_history = False
     # # hand
-    # game.MoveZone(Cardboard(Decklist.Plains()), ZONE.HAND)
-    # game.MoveZone(Cardboard(Decklist.Forest()), ZONE.HAND)
-    # game.MoveZone(Cardboard(Decklist.Island), ZONE.HAND)
-    # game.MoveZone(Cardboard(Decklist.Caryatid()), ZONE.HAND)
-    # game.MoveZone(Cardboard(Decklist.Blossoms), ZONE.HAND)
-    # game.MoveZone(Cardboard(Decklist.Arcades), ZONE.HAND)
+    # game.MoveZone(Cardboard(Decklist2.Plains), ZONE.HAND)
+    # game.MoveZone(Cardboard(Decklist2.Forest), ZONE.HAND)
+    # game.MoveZone(Cardboard(Decklist2.Island), ZONE.HAND)
+    # game.MoveZone(Cardboard(Decklist2.Caryatid), ZONE.HAND)
+    # game.MoveZone(Cardboard(Decklist2.Blossoms), ZONE.HAND)
+    # game.MoveZone(Cardboard(Decklist2.Arcades), ZONE.HAND)
     # # deck
     # for x in range(4):
-    #     game.MoveZone(Cardboard(Decklist.Roots()), ZONE.DECK)
+    #     game.MoveZone(Cardboard(Decklist2.Roots), ZONE.DECK)
     # for x in range(4):
-    #     game.MoveZone(Cardboard(Decklist.Island), ZONE.DECK)
+    #     game.MoveZone(Cardboard(Decklist2.Island), ZONE.DECK)
     #
     # tree = PlayTree.PlayTree(game, 5)
     # tree.PlayNextTurn()  # turn 2
     # tree.PlayNextTurn()  # turn 3
     # waystohaveArcades = 0
     # for n in tree.LatestNodes():
-    #     if any([c.rules_text == Decklist.Arcades for c in n.state.field]):
+    #     if any([c.rules_text == Decklist2.Arcades for c in n.state.field]):
     #         # print(n.state,"\n")
     #         waystohaveArcades += 1
     # assert (waystohaveArcades == 2)  # use Roots OR Caryatid to cast on T3
@@ -772,19 +728,19 @@
     # game = GameState()
     # game.is_tracking_history = False
     # # deck
-    # game.MoveZone(Cardboard(Decklist.Plains()), ZONE.DECK)
-    # game.MoveZone(Cardboard(Decklist.Forest()), ZONE.DECK)
-    # game.MoveZone(Cardboard(Decklist.Forest()), ZONE.DECK)
-    # game.MoveZone(Cardboard(Decklist.Forest()), ZONE.DECK)
-    # game.MoveZone(Cardboard(Decklist.Forest()), ZONE.DECK)
-    # game.MoveZone(Cardboard(Decklist.Island), ZONE.DECK)
+    # game.MoveZone(Cardboard(Decklist2.Plains), ZONE.DECK)
+    # game.MoveZone(Cardboard(Decklist2.Forest), ZONE.DECK)
+    # game.MoveZone(Cardboard(Decklist2.Forest), ZONE.DECK)
+    # game.MoveZone(Cardboard(Decklist2.Forest), ZONE.DECK)
+    # game.MoveZone(Cardboard(Decklist2.Forest), ZONE.DECK)
+    # game.MoveZone(Cardboard(Decklist2.Island), ZONE.DECK)
     # # hand
-    # game.MoveZone(Cardboard(Decklist.WindsweptHeath), ZONE.HAND)
-    # game.MoveZone(Cardboard(Decklist.WindsweptHeath), ZONE.HAND)
+    # game.MoveZone(Cardboard(Decklist2.WindsweptHeath), ZONE.HAND)
+    # game.MoveZone(Cardboard(Decklist2.WindsweptHeath), ZONE.HAND)
     #
     # # pre-shuffle check
-    # assert (game.deck[0].rules_text == Decklist.Plains())
-    # assert (game.deck[-1].rules_text == Decklist.Island)
+    # assert (game.deck[0].rules_text == Decklist2.Plains)
+    # assert (game.deck[-1].rules_text == Decklist2.Island)
     #
     # # play the fetch
     # universes = game.CastSpell(game.hand[0])
@@ -806,8 +762,8 @@
     #
     # # add two shocks to the deck.  should both be fetchable. I expect four
     # # fetchable targets and six total gamestates (due to shocked vs tapped)
-    # game.MoveZone(Cardboard(Decklist.HallowedFountain), ZONE.DECK)
-    # game.MoveZone(Cardboard(Decklist.TempleGarden), ZONE.DECK)
+    # game.MoveZone(Cardboard(Decklist2.HallowedFountain), ZONE.DECK)
+    # game.MoveZone(Cardboard(Decklist2.TempleGarden), ZONE.DECK)
     #
     # # play the fetch
     # universes = game.CastSpell(game.hand[0])
@@ -832,9 +788,9 @@
     # gameE = GameState()
     # # deck
     # for i in range(10):
-    #     gameE.MoveZone(Cardboard(Decklist.Island), ZONE.DECK)
+    #     gameE.MoveZone(Cardboard(Decklist2.Island), ZONE.DECK)
     # # hand
-    # gameE.MoveZone(Cardboard(Decklist.WindsweptHeath), ZONE.HAND)
+    # gameE.MoveZone(Cardboard(Decklist2.WindsweptHeath), ZONE.HAND)
     # universes = gameE.CastSpell(gameE.hand[0])
     # assert (len(universes) == 1)
     # assert (len(universes[0].deck) == 10)
@@ -849,14 +805,14 @@
     #
     # game = GameState()
     # # deck of 6 cards
-    # game.MoveZone(Cardboard(Decklist.Caretaker()), ZONE.DECK)
-    # game.MoveZone(Cardboard(Decklist.Caretaker()), ZONE.DECK)
-    # game.MoveZone(Cardboard(Decklist.Axebane), ZONE.DECK)
-    # game.MoveZone(Cardboard(Decklist.Battlement()), ZONE.DECK)
-    # game.MoveZone(Cardboard(Decklist.Forest()), ZONE.DECK)
-    # game.MoveZone(Cardboard(Decklist.Forest()), ZONE.DECK)
+    # game.MoveZone(Cardboard(Decklist2.Caretaker), ZONE.DECK)
+    # game.MoveZone(Cardboard(Decklist2.Caretaker), ZONE.DECK)
+    # game.MoveZone(Cardboard(Decklist2.Axebane), ZONE.DECK)
+    # game.MoveZone(Cardboard(Decklist2.Battlement), ZONE.DECK)
+    # game.MoveZone(Cardboard(Decklist2.Forest), ZONE.DECK)
+    # game.MoveZone(Cardboard(Decklist2.Forest), ZONE.DECK)
     # # put Collected Company directly onto the stack
-    # game.MoveZone(Cardboard(Decklist.Company), ZONE.STACK)
+    # game.MoveZone(Cardboard(Decklist2.Company), ZONE.STACK)
     # assert (len(game.super_stack) == 0)
     #
     # # resolve Collected Company
@@ -866,58 +822,58 @@
     #     assert (len(u.deck) == 4)
     #     assert (len(u.field) == 2)
     #     assert (len(u.grave) == 1)
-    #     if any([c.rules_text == Decklist.Axebane for c in u.field]):
+    #     if any([c.rules_text == Decklist2.Axebane for c in u.field]):
     #         assert (
-    #             not any([c.rules_text == Decklist.Axebane for c in u.deck]))
-    #     if any([c.rules_text == Decklist.Battlement for c in u.field]):
+    #             not any([c.rules_text == Decklist2.Axebane for c in u.deck]))
+    #     if any([c.rules_text == Decklist2.Battlement for c in u.field]):
     #         assert (not any(
-    #             [c.rules_text == Decklist.Battlement for c in u.deck]))
+    #             [c.rules_text == Decklist2.Battlement for c in u.deck]))
     #     assert (not any(["land" in c.rules_text.keywords for c in u.field]))
     #
     # # deck of 6 forests on top, then 10 islands
     # gameF = GameState()
     # for _ in range(6):
-    #     gameF.MoveZone(Cardboard(Decklist.Forest()), ZONE.DECK)
+    #     gameF.MoveZone(Cardboard(Decklist2.Forest), ZONE.DECK)
     # for _ in range(10):
-    #     gameF.MoveZone(Cardboard(Decklist.Island), ZONE.DECK)
+    #     gameF.MoveZone(Cardboard(Decklist2.Island), ZONE.DECK)
     # # should be forests on top
-    # assert (all([c.rules_text == Decklist.Forest for c in gameF.deck[:6]]))
-    # gameF.MoveZone(Cardboard(Decklist.Company), ZONE.STACK)
+    # assert (all([c.rules_text == Decklist2.Forest for c in gameF.deck[:6]]))
+    # gameF.MoveZone(Cardboard(Decklist2.Company), ZONE.STACK)
     # universes = gameF.resolve_top_of_stack()
     # assert (len(universes) == 1)
     # u = universes[0]
     # # now should be islands on top, forests on bottom
-    # assert (all([c.rules_text == Decklist.Island for c in u.deck[:10]]))
-    # assert (all([c.rules_text == Decklist.Forest for c in u.deck[-6:]]))
+    # assert (all([c.rules_text == Decklist2.Island for c in u.deck[:10]]))
+    # assert (all([c.rules_text == Decklist2.Forest for c in u.deck[-6:]]))
     # assert (len(u.field) == 0)
     # assert (len(u.grave) == 1)
     #
     # # deck of 5 forests on top, one Caretaker, then 10 islands
     # game1 = GameState()
     # for _ in range(5):
-    #     game1.MoveZone(Cardboard(Decklist.Forest()), ZONE.DECK)
-    # game1.MoveZone(Cardboard(Decklist.Caretaker()), ZONE.DECK)
+    #     game1.MoveZone(Cardboard(Decklist2.Forest), ZONE.DECK)
+    # game1.MoveZone(Cardboard(Decklist2.Caretaker), ZONE.DECK)
     # for _ in range(10):
-    #     game1.MoveZone(Cardboard(Decklist.Island), ZONE.DECK)
+    #     game1.MoveZone(Cardboard(Decklist2.Island), ZONE.DECK)
     # assert (len(game1.deck) == 16)
-    # game1.MoveZone(Cardboard(Decklist.Company), ZONE.STACK)
+    # game1.MoveZone(Cardboard(Decklist2.Company), ZONE.STACK)
     # universes = game1.resolve_top_of_stack()
     # assert (len(universes) == 1)
     # u = universes[0]
     # # now should be islands on top, forests on bottom
-    # assert (all([c.rules_text == Decklist.Island for c in u.deck[:10]]))
-    # assert (all([c.rules_text == Decklist.Forest for c in u.deck[-5:]]))
-    # assert (u.deck[-6].rules_text == Decklist.Island)
+    # assert (all([c.rules_text == Decklist2.Island for c in u.deck[:10]]))
+    # assert (all([c.rules_text == Decklist2.Forest for c in u.deck[-5:]]))
+    # assert (u.deck[-6].rules_text == Decklist2.Island)
     # assert (len(u.field) == 1)
     # assert (len(u.grave) == 1)
     #
     # # deck of only 4 cards total, all Caretakers
     # game4 = GameState()
     # for _ in range(4):
-    #     game4.MoveZone(Cardboard(Decklist.Caretaker()), ZONE.DECK)
+    #     game4.MoveZone(Cardboard(Decklist2.Caretaker), ZONE.DECK)
     # # should be forests on top
     # assert (len(game4.deck) == 4)
-    # game4.MoveZone(Cardboard(Decklist.Company), ZONE.STACK)
+    # game4.MoveZone(Cardboard(Decklist2.Company), ZONE.STACK)
     # universes = game4.resolve_top_of_stack()
     # assert (len(universes) == 1)
     # u = universes[0]
@@ -927,12 +883,12 @@
     #
     # # Does Blossoms trigger correctly? start with 12 cards in deck
     # game = GameState()
-    # game.MoveZone(Cardboard(Decklist.Blossoms), ZONE.DECK)
-    # game.MoveZone(Cardboard(Decklist.Omens), ZONE.DECK)
+    # game.MoveZone(Cardboard(Decklist2.Blossoms), ZONE.DECK)
+    # game.MoveZone(Cardboard(Decklist2.Omens), ZONE.DECK)
     # for _ in range(10):
-    #     game.MoveZone(Cardboard(Decklist.Forest()), ZONE.DECK)
+    #     game.MoveZone(Cardboard(Decklist2.Forest), ZONE.DECK)
     # # put Collected Company directly onto the stack
-    # game.MoveZone(Cardboard(Decklist.Company), ZONE.STACK)
+    # game.MoveZone(Cardboard(Decklist2.Company), ZONE.STACK)
     # universes = game.resolve_top_of_stack()
     # assert len(universes) == 2  # two draws could be on stack in either order
     # u0, u1 = universes
@@ -948,12 +904,12 @@
     # # will get two GameStates even though they are identical! And that's ok.
     # # it's not worth the effort to optimize this out, right now.
     # game = GameState()
-    # game.MoveZone(Cardboard(Decklist.Blossoms), ZONE.DECK)
-    # game.MoveZone(Cardboard(Decklist.Blossoms), ZONE.DECK)
+    # game.MoveZone(Cardboard(Decklist2.Blossoms), ZONE.DECK)
+    # game.MoveZone(Cardboard(Decklist2.Blossoms), ZONE.DECK)
     # for _ in range(10):
-    #     game.MoveZone(Cardboard(Decklist.Forest()), ZONE.DECK)
+    #     game.MoveZone(Cardboard(Decklist2.Forest), ZONE.DECK)
     # # put Collected Company directly onto the stack
-    # game.MoveZone(Cardboard(Decklist.Company), ZONE.STACK)
+    # game.MoveZone(Cardboard(Decklist2.Company), ZONE.STACK)
     # universes = game.resolve_top_of_stack()
     # assert len(universes) == 2  # two draws could be on stack in either order
     # u0, u1 = universes
